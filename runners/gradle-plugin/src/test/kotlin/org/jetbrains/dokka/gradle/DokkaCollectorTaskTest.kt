package org.jetbrains.dokka.gradle

import org.gradle.kotlin.dsl.create
import org.gradle.kotlin.dsl.withType
import org.gradle.testfixtures.ProjectBuilder
import org.jetbrains.dokka.DokkaConfigurationImpl
import org.jetbrains.dokka.DokkaDefaults.cacheRoot
import org.jetbrains.dokka.DokkaDefaults.failOnWarning
import org.jetbrains.dokka.DokkaDefaults.moduleName
import org.jetbrains.dokka.DokkaDefaults.offlineMode
import org.jetbrains.dokka.DokkaException
import java.io.File
import kotlin.test.Test
import kotlin.test.assertEquals
import kotlin.test.assertFailsWith
import kotlin.test.assertTrue

class DokkaCollectorTaskTest {

    @Test
    fun buildDokkaConfiguration() {
        val rootProject = ProjectBuilder.builder().build()
        val childProject = ProjectBuilder.builder().withParent(rootProject).build()
        childProject.plugins.apply("org.jetbrains.kotlin.jvm")

        rootProject.allprojects {
            plugins.apply("org.jetbrains.dokka")
            tasks.withType<AbstractDokkaTask>().configureEach {
                plugins.withDependencies { clear() }
            }
            tasks.withType<DokkaTask>().configureEach {
                dokkaSourceSets.configureEach {
                    classpath.setFrom(emptyList<Any>())
                }
            }
        }

        val collectorTasks = rootProject.tasks.withType<DokkaCollectorTask>()
        collectorTasks.configureEach {
            moduleName by "custom Module Name"
            outputDirectory by File("customOutputDirectory")
            cacheRoot by File("customCacheRoot")
            failOnWarning by true
            offlineMode by true
<<<<<<< HEAD
=======
            finalizeCoroutines.set(false)
>>>>>>> bdb60929
        }

        assertTrue(collectorTasks.isNotEmpty(), "Expected at least one collector task")

        collectorTasks.toList().forEach { task ->
            val dokkaConfiguration = task.buildDokkaConfiguration()
            assertEquals(
                DokkaConfigurationImpl(
                    moduleName = "custom Module Name",
                    outputDir = File("customOutputDirectory"),
                    cacheRoot = File("customCacheRoot"),
                    failOnWarning = true,
                    offlineMode = true,
                    sourceSets = task.childDokkaTasks
                        .map { it.buildDokkaConfiguration() }
                        .map { it.sourceSets }
                        .reduce { acc, list -> acc + list },
                    pluginsClasspath = task.childDokkaTasks
                        .map { it.plugins.resolve().toList() }
                        .reduce { acc, mutableSet -> acc + mutableSet },
                    finalizeCoroutines = false,
                ),
                dokkaConfiguration
            )
        }
    }

    @Test
    fun `with no child tasks throws DokkaException`() {
        val project = ProjectBuilder.builder().build()
        val collectorTask = project.tasks.create<DokkaCollectorTask>("collector")
        project.configurations.all { withDependencies { clear() } }
        assertFailsWith<DokkaException> { collectorTask.generateDocumentation() }
    }
}<|MERGE_RESOLUTION|>--- conflicted
+++ resolved
@@ -42,10 +42,7 @@
             cacheRoot by File("customCacheRoot")
             failOnWarning by true
             offlineMode by true
-<<<<<<< HEAD
-=======
             finalizeCoroutines.set(false)
->>>>>>> bdb60929
         }
 
         assertTrue(collectorTasks.isNotEmpty(), "Expected at least one collector task")
