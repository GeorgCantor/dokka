--- conflicted
+++ resolved
@@ -9,7 +9,7 @@
     if (project == rootProject) {
         println "Publication version: $dokka_version"
     }
-    
+
     group 'org.jetbrains.dokka'
     version dokka_version
 
@@ -39,11 +39,7 @@
     repositories {
         mavenCentral()
         mavenLocal()
-<<<<<<< HEAD
-        maven { url  "https://dl.bintray.com/jetbrains/markdown" }
-=======
         maven { url "https://dl.bintray.com/jetbrains/markdown" }
->>>>>>> a9c91cb7
         maven { url "https://dl.bintray.com/kotlin/kotlin-eap" }
         maven { url "https://dl.bintray.com/kotlin/kotlin-dev" }
         maven { url 'https://jitpack.io' }
