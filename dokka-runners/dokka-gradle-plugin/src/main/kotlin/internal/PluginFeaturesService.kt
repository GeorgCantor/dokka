/*
 * Copyright 2014-2024 JetBrains s.r.o. Use of this source code is governed by the Apache 2.0 license.
 */
package org.jetbrains.dokka.gradle.internal

import org.gradle.TaskExecutionRequest
<<<<<<< HEAD
=======
import org.gradle.api.Action
>>>>>>> fb5816a6
import org.gradle.api.GradleException
import org.gradle.api.Project
import org.gradle.api.logging.Logging
import org.gradle.api.provider.Property
import org.gradle.api.provider.Provider
import org.gradle.api.services.BuildService
import org.gradle.api.services.BuildServiceParameters
import org.gradle.kotlin.dsl.extra
import java.io.File
import java.util.*

/**
 * Internal utility service for managing Dokka Plugin features and warnings.
 *
 * Using a [BuildService] is most useful for only logging a single warning for the whole project,
 * regardless of how many subprojects have applied DGP.
 */
internal abstract class PluginFeaturesService : BuildService<PluginFeaturesService.Params> {

    interface Params : BuildServiceParameters {
        /** @see PluginFeaturesService.v2PluginEnabled */
        val v2PluginEnabled: Property<Boolean>

        /** @see [PluginFeaturesService.v2PluginNoWarn] */
        val v2PluginNoWarn: Property<Boolean>

        /** @see [PluginFeaturesService.v2PluginMigrationHelpersEnabled] */
        val v2PluginMigrationHelpersEnabled: Property<Boolean>

        /** @see [PluginFeaturesService.primaryService] */
        val primaryService: Property<Boolean>

        /** If `true`, enable K2 analysis. */
        val k2AnalysisEnabled: Property<Boolean>

        /** If `true`, suppress the K2 analysis message. */
        val k2AnalysisNoWarn: Property<Boolean>
    }

    /**
     * Designate this [BuildService] as 'primary', meaning it should log messages to users.
     * Non-primary services should not log messages.
     *
     * Why? Because Gradle is buggy. Sometimes registering a BuildService fails.
     * See https://github.com/gradle/gradle/issues/17559.
     * If service registration fails then re-register the service, but with a distinct name
     * (so it doesn't clash with the existing but inaccessible BuildService), and don't mark it as 'primary'.
     *
     * @see org.jetbrains.dokka.gradle.internal.registerIfAbsent
     */
    private val primaryService: Boolean get() = parameters.primaryService.getOrElse(false)

    /**
     * Whether DGP should use V2 [org.jetbrains.dokka.gradle.DokkaBasePlugin].
     *
     * Otherwise, fallback to V1 [org.jetbrains.dokka.gradle.DokkaClassicPlugin].
     */
    internal val v2PluginEnabled: Boolean by lazy {
        val v2PluginEnabled = parameters.v2PluginEnabled.getOrElse(false)

        if (v2PluginEnabled) {
            logV2PluginMessage()
        } else {
            logV1PluginMessage()
        }

        v2PluginEnabled
    }

    /** If `true`, suppress any messages regarding V2 mode. */
    private val v2PluginNoWarn: Boolean
        get() = parameters.v2PluginNoWarn.getOrElse(false)


    private fun logV1PluginMessage() {
        if (primaryService) {
            logger.warn("warning: Dokka Gradle Plugin V1 mode is enabled")
            logger.warn(
                """
                |Dokka Gradle Plugin V1 mode is deprecated, and will be removed in Dokka version 2.1.0
                |
                |Please migrate Dokka Gradle Plugin to V2. This will require updating your project.
                |To get started check out the Dokka Gradle Plugin Migration guide
                |    https://kotl.in/dokka-gradle-migration
                |
                |Once you have prepared your project, enable V2 by adding
                |    $V2_PLUGIN_ENABLED_FLAG=true
                |to your project's `gradle.properties`
                |
                |Please report any feedback or problems to Dokka GitHub Issues
                |    https://github.com/Kotlin/dokka/issues/
                """.trimMargin().surroundWithBorder()
            )
        }
    }

    private fun logV2PluginMessage() {
        if (primaryService && !v2PluginNoWarn) {
            logger.lifecycle(
                """
                |Dokka Gradle Plugin V2 is enabled ♡
                |
                |We would appreciate your feedback!
                |Please report any feedback or problems to Dokka GitHub Issues
                |    https://github.com/Kotlin/dokka/issues/
                |
                |If you need help or advice, check out the migration guide
                |    https://kotl.in/dokka-gradle-migration
                |
                |You can suppress this message by adding
                |    $V2_PLUGIN_NO_WARN_FLAG=true
                |to your project's `gradle.properties`
                """.trimMargin().surroundWithBorder()
            )
        }
    }

    internal val enableK2Analysis: Boolean by lazy {
        // use lazy {} to ensure messages are only logged once

        val enableK2Analysis = parameters.k2AnalysisEnabled.getOrElse(false)

        if (enableK2Analysis) {
            logK2AnalysisMessage()
        }

        enableK2Analysis
    }

    private fun logK2AnalysisMessage() {
        if (primaryService && !parameters.k2AnalysisNoWarn.getOrElse(false)) {
            logger.warn(
                """
                |Dokka K2 Analysis is enabled
                |
                |  This feature is Experimental and is still under active development.
                |  It can cause build failures or generate incorrect documentation. 
                |
                |  We would appreciate your feedback!
                |  Please report any feedback or problems to Dokka GitHub Issues
                |      https://github.com/Kotlin/dokka/issues/
                |
                |  You can suppress this message by adding
                |      $K2_ANALYSIS_NO_WARN_FLAG_PRETTY=true
                |  to your project's `gradle.properties`
                """.trimMargin().surroundWithBorder()
            )
        }
    }

    /**
     * Enable some migration helpers to aid in migrating DGP from V1 to V2.
     *
     * @see addV2MigrationHelpers
     */
    internal val v2PluginMigrationHelpersEnabled: Boolean by lazy {
        parameters.v2PluginMigrationHelpersEnabled.getOrElse(true)
    }

    companion object {
        private val logger = Logging.getLogger(PluginFeaturesService::class.java)

        /**
         * Register a new [PluginFeaturesService], or get an existing instance.
         */
        val Project.pluginFeaturesService: PluginFeaturesService
<<<<<<< HEAD
            get() = project.getOrCreateService()
=======
            get() = getOrCreateService(project)

        private fun getOrCreateService(project: Project): PluginFeaturesService {
            val configureServiceParams = project.serviceParamsConfiguration()

            return try {
                project.gradle.sharedServices.registerIfAbsent(PluginFeaturesService::class) {
                    parameters(configureServiceParams)
                    // This service was successfully registered, so it is considered 'primary'.
                    parameters.primaryService.set(true)
                }.get()
            } catch (ex: ClassCastException) {
                try {
                    // Recover from Gradle bug: re-register the service, but don't mark it as 'primary'.
                    project.gradle.sharedServices.registerIfAbsent(
                        PluginFeaturesService::class,
                        classLoaderScoped = true,
                    ) {
                        parameters(configureServiceParams)
                        parameters.primaryService.set(false)
                    }.get()
                } catch (ex: ClassCastException) {
                    throw GradleException(
                        "Failed to register BuildService. Please report this problem https://github.com/gradle/gradle/issues/17559",
                        ex
                    )
                }
            }
        }

        private fun Project.serviceParamsConfiguration(): Action<Params> = Action {
            v2PluginEnabled.set(getFlag(V2_PLUGIN_ENABLED_FLAG))
            v2PluginNoWarn.set(getFlag(V2_PLUGIN_NO_WARN_FLAG_PRETTY).orElse(getFlag(V2_PLUGIN_NO_WARN_FLAG)))
            v2PluginMigrationHelpersEnabled.set(getFlag(V2_PLUGIN_MIGRATION_HELPERS_FLAG))
            k2AnalysisEnabled.set(getFlag(K2_ANALYSIS_ENABLED_FLAG))
            k2AnalysisNoWarn.set(
                getFlag(K2_ANALYSIS_NO_WARN_FLAG_PRETTY)
                    .orElse(getFlag(K2_ANALYSIS_NO_WARN_FLAG))
            )

            try {
                if (project.isGradleGeneratingAccessors()) {
                    logger.info("Gradle is generating accessors. Discovering Dokka Gradle Plugin flags manually. ${gradle.rootProject.name} | ${gradle.rootProject.rootDir}")

                    // Disable all warnings, regardless of the discovered flag values.
                    // Log messages will be printed too soon and aren't useful for users.
                    v2PluginNoWarn.set(true)

                    // Because Gradle is generating accessors, it won't give us access to Gradle properties
                    // defined for the main project. So, we must discover `gradle.properties` ourselves.
                    val propertiesFile = findGradlePropertiesFile()

                    val properties = Properties().apply {
                        propertiesFile?.reader()?.use { reader ->
                            load(reader)
                        }
                    }

                    // These are the only flags that are important when Gradle is generating accessors,
                    // because they control what accessors DGP registers.
                    properties[V2_PLUGIN_ENABLED_FLAG]?.toString()?.toBoolean()?.let {
                        v2PluginEnabled.set(it)
                    }
                    properties[V2_PLUGIN_MIGRATION_HELPERS_FLAG]?.toString()?.toBoolean()?.let {
                        v2PluginMigrationHelpersEnabled.set(it)
                    }
                }
            } catch (t: Throwable) {
                // Ignore all errors.
                // This is just a temporary util. It doesn't need to be stable long-term,
                // and we don't want to risk breaking people's projects.
            }
        }

        /** Find a flag for [PluginFeaturesService]. */
        private fun Project.getFlag(flag: String): Provider<Boolean> =
            providers
                .gradleProperty(flag)
                .forUseAtConfigurationTimeCompat()
                .orElse(
                    // Note: Enabling/disabling features via extra-properties is only intended for unit tests.
                    // (Because org.gradle.testfixtures.ProjectBuilder doesn't support mocking Gradle properties.
                    // But maybe soon! https://github.com/gradle/gradle/pull/30002)
                    project
                        .provider { project.extra.properties[flag]?.toString() }
                        .forUseAtConfigurationTimeCompat()
                )
                .map(String::toBoolean)
>>>>>>> fb5816a6


        /**
         * Draw a pretty ascii border around some text.
         * This helps with logging a multiline message, so it is easier to view.
         */
        private fun String.surroundWithBorder(): String {
            val lines = lineSequence().map { it.trimEnd() }
            val maxLength = lines.maxOf { it.length }
            val horizontalBorder = "─".repeat(maxLength)

            return buildString {
                appendLine("┌─$horizontalBorder─┐")
                lines.forEach { line ->
                    val paddedLine = line.padEnd(maxLength, padChar = ' ')
                    appendLine("│ $paddedLine │")
                }
                appendLine("└─$horizontalBorder─┘")
            }
        }
    }
}

<<<<<<< HEAD
/** @see [PluginFeaturesService.v2PluginEnabled] */
internal const val V2_PLUGIN_ENABLED_FLAG =
    "org.jetbrains.dokka.experimental.gradlePlugin.enableV2"

/** @see [PluginFeaturesService.v2PluginNoWarn] */
internal const val V2_PLUGIN_NO_WARN_FLAG =
    "$V2_PLUGIN_ENABLED_FLAG.nowarn"

/** The same as [V2_PLUGIN_NO_WARN_FLAG], but it doesn't trigger spell-checks. */
private const val V2_PLUGIN_NO_WARN_FLAG_PRETTY =
    "$V2_PLUGIN_ENABLED_FLAG.noWarn"

private const val V2_PLUGIN_MIGRATION_HELPERS_FLAG =
    "org.jetbrains.dokka.experimental.gradlePlugin.enableV2MigrationHelpers"

private const val K2_ANALYSIS_ENABLED_FLAG =
    "org.jetbrains.dokka.experimental.tryK2"

private const val K2_ANALYSIS_NO_WARN_FLAG =
    "$K2_ANALYSIS_ENABLED_FLAG.nowarn"

private const val K2_ANALYSIS_NO_WARN_FLAG_PRETTY =
    "$K2_ANALYSIS_ENABLED_FLAG.noWarn"


private fun Project.getOrCreateService(): PluginFeaturesService {
    val configureServiceParams = project.configureServiceParams()

    return try {
        gradle.sharedServices.registerIfAbsent(PluginFeaturesService::class) {
            parameters(configureServiceParams)
            // This service was successfully registered, so it is considered 'primary'.
            parameters.primaryService.set(true)
        }.get()
    } catch (ex: ClassCastException) {
        try {
            // Recover from Gradle bug: re-register the service, but don't mark it as 'primary'.
            gradle.sharedServices.registerIfAbsent(
                PluginFeaturesService::class,
                classLoaderScoped = true,
            ) {
                parameters(configureServiceParams)
                parameters.primaryService.set(false)
            }.get()
        } catch (ex: ClassCastException) {
            throw GradleException(
                "Failed to register BuildService. Please report this problem https://github.com/gradle/gradle/issues/17559",
                ex
            )
        }
    }
}


private fun Project.configureServiceParams(): PluginFeaturesService.Params.() -> Unit {
    return {
        v2PluginEnabled.set(getFlag(V2_PLUGIN_ENABLED_FLAG))
        v2PluginNoWarn.set(getFlag(V2_PLUGIN_NO_WARN_FLAG_PRETTY).orElse(getFlag(V2_PLUGIN_NO_WARN_FLAG)))
        v2PluginMigrationHelpersEnabled.set(getFlag(V2_PLUGIN_MIGRATION_HELPERS_FLAG))
        k2AnalysisEnabled.set(getFlag(K2_ANALYSIS_ENABLED_FLAG))
        k2AnalysisNoWarn.set(
            getFlag(K2_ANALYSIS_NO_WARN_FLAG_PRETTY)
                .orElse(getFlag(K2_ANALYSIS_NO_WARN_FLAG))
        )

        try {
            if (project.isGradleGeneratingAccessors()) {
                logger.info("Gradle is generating accessors. Discovering Dokka Gradle Plugin flags manually. ${gradle.rootProject.name} | ${gradle.rootProject.rootDir}")

                // Disable all warnings, regardless of the discovered flag values.
                // Log messages will be printed too soon and aren't useful for users.
                v2PluginNoWarn.set(true)

                // Because Gradle is generating accessors, we don't have access to the regular Gradle properties.
                // So, we must discover `gradle.properties`.
                val propertiesFile = findGradlePropertiesFile()

                val properties = Properties().apply {
                    propertiesFile?.reader()?.use { reader ->
                        load(reader)
                    }
                }

                properties[V2_PLUGIN_ENABLED_FLAG]?.toString()?.toBoolean()?.let {
                    v2PluginEnabled.set(it)
                }

                properties[V2_PLUGIN_MIGRATION_HELPERS_FLAG]?.toString()?.toBoolean()?.let {
                    v2PluginMigrationHelpersEnabled.set(it)
                }
            }
        } catch (t: Throwable) {
            // Ignore all errors.
            // This is just a temporary util. It doesn't need to be stable long-term,
            // and we don't want to risk breaking people's projects.
        }
    }
}

/**
 * Obtain a flag for [PluginFeaturesService].
 */
private fun Project.getFlag(flag: String): Provider<Boolean> =
    providers
        .gradleProperty(flag)
        .forUseAtConfigurationTimeCompat()
        .orElse(
            // Note: Enabling/disabling features via extra-properties is only intended for unit tests.
            // (Because org.gradle.testfixtures.ProjectBuilder doesn't support mocking Gradle properties.
            // But maybe soon! https://github.com/gradle/gradle/pull/30002)
            project
                .provider { project.extra.properties[flag]?.toString() }
                .forUseAtConfigurationTimeCompat()
        )
        .map(String::toBoolean)


/**
 * Walk up the file tree until we discover a `gradle.properties` file.
 */
private fun Project.findGradlePropertiesFile(): File? {
    return generateSequence(project.projectDir) { it.parentFile }
        .takeWhile { it != it.parentFile && it.exists() }
        .take(50) // add an arbitrary limit, just in case

        // Drop directories until we're in the real project dir:
        // ${realProjectDir}/build/tmp/generatePrecompiledScriptPluginAccessors/accessors1231321/$tempProject
        //    ^5              ^4   ^3        ^2                                     ^1
        .drop(5)

        // Only scan while the directory is probably a Gradle directory,
        // to prevent scanning upwards indefinitely.
        // In particular, avoid a nested project reading properties from an outer, but disconnected, project.
        .takeWhile { dir ->
            fun dirHasGradleFile(): Boolean =
                setOf(
                    "build.gradle",
                    "build.gradle.kts",
                    "settings.gradle",
                    "settings.gradle.kts",
                ).any {
                    dir.resolve(it).run { exists() && isFile }
                }

            fun dirHasGradleDir(): Boolean =
                setOf(
                    ".gradle",
                    "build",
                    "gradle",
                ).any {
                    dir.resolve(it).run { exists() && isDirectory }
                }

            dirHasGradleDir() || dirHasGradleFile()
        }

        .map { it.resolve("gradle.properties") }
        .firstOrNull { it.exists() }
}
=======
>>>>>>> fb5816a6

/**
 * Determine if Gradle is generating DSL script accessors for precompiled script plugins.
 *
 * When Gradle generates accessors, it creates an empty project in a temporary directory and runs no tasks.
 * So, we can guess whether Gradle is generating accessors based on this information.
 */
private fun Project.isGradleGeneratingAccessors(): Boolean {
    if (gradle.rootProject.name != "gradle-kotlin-dsl-accessors") {
        return false
    }

    if (gradle.taskGraph.allTasks.isNotEmpty()) {
        return false
    }

    /**
     * When a Gradle build is executed with no requested tasks and no arguments then
<<<<<<< HEAD
     * Gradle runs 'default' tasks.
=======
     * Gradle runs a single 'default' task that has no values.
>>>>>>> fb5816a6
     */
    fun TaskExecutionRequest.isDefaultTask(): Boolean =
        projectPath == null && args.isEmpty() && rootDir == null

    val taskRequest = gradle.startParameter.taskRequests.singleOrNull() ?: return false
    if (!taskRequest.isDefaultTask()) return false

    val rootProjectPath = gradle.rootProject.rootDir.invariantSeparatorsPath
    return rootProjectPath
        .substringBeforeLast("/")
        .endsWith("build/tmp/generatePrecompiledScriptPluginAccessors")
<<<<<<< HEAD
=======
}


/**
 * Walk up the file tree until we discover a `gradle.properties` file.
 */
private fun Project.findGradlePropertiesFile(): File? {

    // Walk up the file tree until we discover a directory containing Gradle wrapper files.
    val rootProjectDirectory = generateSequence(project.projectDir) { it.parentFile }
        .takeWhile { it != it.parentFile && it.exists() }

        // Add an arbitrary limit, just in case something goes wrong
        .take(50)

        .firstOrNull { dir ->
            fun dirHasFile(named: String): Boolean = dir.resolve(named).run { exists() && isFile }
            dirHasFile(named = "gradlew") || dirHasFile(named = "gradlew.bat")
        }

    return rootProjectDirectory
        ?.resolve("gradle.properties")
        ?.takeIf { it.exists() && it.isFile }
>>>>>>> fb5816a6
}<|MERGE_RESOLUTION|>--- conflicted
+++ resolved
@@ -4,10 +4,7 @@
 package org.jetbrains.dokka.gradle.internal
 
 import org.gradle.TaskExecutionRequest
-<<<<<<< HEAD
-=======
 import org.gradle.api.Action
->>>>>>> fb5816a6
 import org.gradle.api.GradleException
 import org.gradle.api.Project
 import org.gradle.api.logging.Logging
@@ -84,21 +81,22 @@
 
     private fun logV1PluginMessage() {
         if (primaryService) {
-            logger.warn("warning: Dokka Gradle Plugin V1 mode is enabled")
             logger.warn(
                 """
-                |Dokka Gradle Plugin V1 mode is deprecated, and will be removed in Dokka version 2.1.0
-                |
-                |Please migrate Dokka Gradle Plugin to V2. This will require updating your project.
-                |To get started check out the Dokka Gradle Plugin Migration guide
-                |    https://kotl.in/dokka-gradle-migration
-                |
-                |Once you have prepared your project, enable V2 by adding
-                |    $V2_PLUGIN_ENABLED_FLAG=true
-                |to your project's `gradle.properties`
-                |
-                |Please report any feedback or problems to Dokka GitHub Issues
-                |    https://github.com/Kotlin/dokka/issues/
+                |⚠ Warning: Dokka Gradle Plugin V1 mode is enabled
+                |
+                |  V1 mode is deprecated, and will be removed in Dokka version 2.1.0
+                |
+                |  Please migrate Dokka Gradle Plugin to V2. This will require updating your project.
+                |  To get started check out the Dokka Gradle Plugin Migration guide
+                |      https://kotl.in/dokka-gradle-migration
+                |
+                |  Once you have prepared your project, enable V2 by adding
+                |      $V2_PLUGIN_ENABLED_FLAG=true
+                |  to your project's `gradle.properties`
+                |
+                |  Please report any feedback or problems to Dokka GitHub Issues
+                |      https://github.com/Kotlin/dokka/issues/
                 """.trimMargin().surroundWithBorder()
             )
         }
@@ -110,16 +108,16 @@
                 """
                 |Dokka Gradle Plugin V2 is enabled ♡
                 |
-                |We would appreciate your feedback!
-                |Please report any feedback or problems to Dokka GitHub Issues
-                |    https://github.com/Kotlin/dokka/issues/
-                |
-                |If you need help or advice, check out the migration guide
-                |    https://kotl.in/dokka-gradle-migration
-                |
-                |You can suppress this message by adding
-                |    $V2_PLUGIN_NO_WARN_FLAG=true
-                |to your project's `gradle.properties`
+                |  We would appreciate your feedback!
+                |  Please report any feedback or problems to Dokka GitHub Issues
+                |      https://github.com/Kotlin/dokka/issues/
+                |
+                |  If you need help or advice, check out the migration guide
+                |      https://kotl.in/dokka-gradle-migration
+                |
+                |  You can suppress this message by adding
+                |      $V2_PLUGIN_NO_WARN_FLAG=true
+                |  to your project's `gradle.properties`
                 """.trimMargin().surroundWithBorder()
             )
         }
@@ -170,13 +168,34 @@
     companion object {
         private val logger = Logging.getLogger(PluginFeaturesService::class.java)
 
+        /** @see [PluginFeaturesService.v2PluginEnabled] */
+        internal const val V2_PLUGIN_ENABLED_FLAG =
+            "org.jetbrains.dokka.experimental.gradlePlugin.enableV2"
+
+        /** @see [PluginFeaturesService.v2PluginNoWarn] */
+        internal const val V2_PLUGIN_NO_WARN_FLAG =
+            "$V2_PLUGIN_ENABLED_FLAG.nowarn"
+
+        /** The same as [V2_PLUGIN_NO_WARN_FLAG], but it doesn't trigger spell-checks. */
+        private const val V2_PLUGIN_NO_WARN_FLAG_PRETTY =
+            "$V2_PLUGIN_ENABLED_FLAG.noWarn"
+
+        private const val V2_PLUGIN_MIGRATION_HELPERS_FLAG =
+            "org.jetbrains.dokka.experimental.gradlePlugin.enableV2MigrationHelpers"
+
+        private const val K2_ANALYSIS_ENABLED_FLAG =
+            "org.jetbrains.dokka.experimental.tryK2"
+
+        private const val K2_ANALYSIS_NO_WARN_FLAG =
+            "$K2_ANALYSIS_ENABLED_FLAG.nowarn"
+
+        private const val K2_ANALYSIS_NO_WARN_FLAG_PRETTY =
+            "$K2_ANALYSIS_ENABLED_FLAG.noWarn"
+
         /**
          * Register a new [PluginFeaturesService], or get an existing instance.
          */
         val Project.pluginFeaturesService: PluginFeaturesService
-<<<<<<< HEAD
-            get() = project.getOrCreateService()
-=======
             get() = getOrCreateService(project)
 
         private fun getOrCreateService(project: Project): PluginFeaturesService {
@@ -265,7 +284,6 @@
                         .forUseAtConfigurationTimeCompat()
                 )
                 .map(String::toBoolean)
->>>>>>> fb5816a6
 
 
         /**
@@ -289,168 +307,6 @@
     }
 }
 
-<<<<<<< HEAD
-/** @see [PluginFeaturesService.v2PluginEnabled] */
-internal const val V2_PLUGIN_ENABLED_FLAG =
-    "org.jetbrains.dokka.experimental.gradlePlugin.enableV2"
-
-/** @see [PluginFeaturesService.v2PluginNoWarn] */
-internal const val V2_PLUGIN_NO_WARN_FLAG =
-    "$V2_PLUGIN_ENABLED_FLAG.nowarn"
-
-/** The same as [V2_PLUGIN_NO_WARN_FLAG], but it doesn't trigger spell-checks. */
-private const val V2_PLUGIN_NO_WARN_FLAG_PRETTY =
-    "$V2_PLUGIN_ENABLED_FLAG.noWarn"
-
-private const val V2_PLUGIN_MIGRATION_HELPERS_FLAG =
-    "org.jetbrains.dokka.experimental.gradlePlugin.enableV2MigrationHelpers"
-
-private const val K2_ANALYSIS_ENABLED_FLAG =
-    "org.jetbrains.dokka.experimental.tryK2"
-
-private const val K2_ANALYSIS_NO_WARN_FLAG =
-    "$K2_ANALYSIS_ENABLED_FLAG.nowarn"
-
-private const val K2_ANALYSIS_NO_WARN_FLAG_PRETTY =
-    "$K2_ANALYSIS_ENABLED_FLAG.noWarn"
-
-
-private fun Project.getOrCreateService(): PluginFeaturesService {
-    val configureServiceParams = project.configureServiceParams()
-
-    return try {
-        gradle.sharedServices.registerIfAbsent(PluginFeaturesService::class) {
-            parameters(configureServiceParams)
-            // This service was successfully registered, so it is considered 'primary'.
-            parameters.primaryService.set(true)
-        }.get()
-    } catch (ex: ClassCastException) {
-        try {
-            // Recover from Gradle bug: re-register the service, but don't mark it as 'primary'.
-            gradle.sharedServices.registerIfAbsent(
-                PluginFeaturesService::class,
-                classLoaderScoped = true,
-            ) {
-                parameters(configureServiceParams)
-                parameters.primaryService.set(false)
-            }.get()
-        } catch (ex: ClassCastException) {
-            throw GradleException(
-                "Failed to register BuildService. Please report this problem https://github.com/gradle/gradle/issues/17559",
-                ex
-            )
-        }
-    }
-}
-
-
-private fun Project.configureServiceParams(): PluginFeaturesService.Params.() -> Unit {
-    return {
-        v2PluginEnabled.set(getFlag(V2_PLUGIN_ENABLED_FLAG))
-        v2PluginNoWarn.set(getFlag(V2_PLUGIN_NO_WARN_FLAG_PRETTY).orElse(getFlag(V2_PLUGIN_NO_WARN_FLAG)))
-        v2PluginMigrationHelpersEnabled.set(getFlag(V2_PLUGIN_MIGRATION_HELPERS_FLAG))
-        k2AnalysisEnabled.set(getFlag(K2_ANALYSIS_ENABLED_FLAG))
-        k2AnalysisNoWarn.set(
-            getFlag(K2_ANALYSIS_NO_WARN_FLAG_PRETTY)
-                .orElse(getFlag(K2_ANALYSIS_NO_WARN_FLAG))
-        )
-
-        try {
-            if (project.isGradleGeneratingAccessors()) {
-                logger.info("Gradle is generating accessors. Discovering Dokka Gradle Plugin flags manually. ${gradle.rootProject.name} | ${gradle.rootProject.rootDir}")
-
-                // Disable all warnings, regardless of the discovered flag values.
-                // Log messages will be printed too soon and aren't useful for users.
-                v2PluginNoWarn.set(true)
-
-                // Because Gradle is generating accessors, we don't have access to the regular Gradle properties.
-                // So, we must discover `gradle.properties`.
-                val propertiesFile = findGradlePropertiesFile()
-
-                val properties = Properties().apply {
-                    propertiesFile?.reader()?.use { reader ->
-                        load(reader)
-                    }
-                }
-
-                properties[V2_PLUGIN_ENABLED_FLAG]?.toString()?.toBoolean()?.let {
-                    v2PluginEnabled.set(it)
-                }
-
-                properties[V2_PLUGIN_MIGRATION_HELPERS_FLAG]?.toString()?.toBoolean()?.let {
-                    v2PluginMigrationHelpersEnabled.set(it)
-                }
-            }
-        } catch (t: Throwable) {
-            // Ignore all errors.
-            // This is just a temporary util. It doesn't need to be stable long-term,
-            // and we don't want to risk breaking people's projects.
-        }
-    }
-}
-
-/**
- * Obtain a flag for [PluginFeaturesService].
- */
-private fun Project.getFlag(flag: String): Provider<Boolean> =
-    providers
-        .gradleProperty(flag)
-        .forUseAtConfigurationTimeCompat()
-        .orElse(
-            // Note: Enabling/disabling features via extra-properties is only intended for unit tests.
-            // (Because org.gradle.testfixtures.ProjectBuilder doesn't support mocking Gradle properties.
-            // But maybe soon! https://github.com/gradle/gradle/pull/30002)
-            project
-                .provider { project.extra.properties[flag]?.toString() }
-                .forUseAtConfigurationTimeCompat()
-        )
-        .map(String::toBoolean)
-
-
-/**
- * Walk up the file tree until we discover a `gradle.properties` file.
- */
-private fun Project.findGradlePropertiesFile(): File? {
-    return generateSequence(project.projectDir) { it.parentFile }
-        .takeWhile { it != it.parentFile && it.exists() }
-        .take(50) // add an arbitrary limit, just in case
-
-        // Drop directories until we're in the real project dir:
-        // ${realProjectDir}/build/tmp/generatePrecompiledScriptPluginAccessors/accessors1231321/$tempProject
-        //    ^5              ^4   ^3        ^2                                     ^1
-        .drop(5)
-
-        // Only scan while the directory is probably a Gradle directory,
-        // to prevent scanning upwards indefinitely.
-        // In particular, avoid a nested project reading properties from an outer, but disconnected, project.
-        .takeWhile { dir ->
-            fun dirHasGradleFile(): Boolean =
-                setOf(
-                    "build.gradle",
-                    "build.gradle.kts",
-                    "settings.gradle",
-                    "settings.gradle.kts",
-                ).any {
-                    dir.resolve(it).run { exists() && isFile }
-                }
-
-            fun dirHasGradleDir(): Boolean =
-                setOf(
-                    ".gradle",
-                    "build",
-                    "gradle",
-                ).any {
-                    dir.resolve(it).run { exists() && isDirectory }
-                }
-
-            dirHasGradleDir() || dirHasGradleFile()
-        }
-
-        .map { it.resolve("gradle.properties") }
-        .firstOrNull { it.exists() }
-}
-=======
->>>>>>> fb5816a6
 
 /**
  * Determine if Gradle is generating DSL script accessors for precompiled script plugins.
@@ -469,11 +325,7 @@
 
     /**
      * When a Gradle build is executed with no requested tasks and no arguments then
-<<<<<<< HEAD
-     * Gradle runs 'default' tasks.
-=======
      * Gradle runs a single 'default' task that has no values.
->>>>>>> fb5816a6
      */
     fun TaskExecutionRequest.isDefaultTask(): Boolean =
         projectPath == null && args.isEmpty() && rootDir == null
@@ -485,8 +337,6 @@
     return rootProjectPath
         .substringBeforeLast("/")
         .endsWith("build/tmp/generatePrecompiledScriptPluginAccessors")
-<<<<<<< HEAD
-=======
 }
 
 
@@ -510,5 +360,4 @@
     return rootProjectDirectory
         ?.resolve("gradle.properties")
         ?.takeIf { it.exists() && it.isFile }
->>>>>>> fb5816a6
 }