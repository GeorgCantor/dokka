/*
 * Copyright 2014-2024 JetBrains s.r.o. Use of this source code is governed by the Apache 2.0 license.
 */
package org.jetbrains.dokka.gradle.tasks

import org.gradle.api.file.ArchiveOperations
import org.gradle.api.file.FileSystemOperations
import org.gradle.api.model.ObjectFactory
import org.gradle.api.provider.Property
import org.gradle.api.tasks.CacheableTask
import org.gradle.api.tasks.Input
import org.gradle.api.tasks.TaskAction
import org.gradle.workers.WorkerExecutor
import org.jetbrains.dokka.gradle.DokkaBasePlugin
import org.jetbrains.dokka.gradle.engine.parameters.DokkaModuleDescriptionKxs
import org.jetbrains.dokka.gradle.internal.DokkaPluginParametersContainer
import org.jetbrains.dokka.gradle.internal.DokkaInternalApi
import java.io.File
import javax.inject.Inject


/**
 * Generates a Dokka Module.
 *
 * Dokka Modules are 'incomplete', and must be combined into a single Dokka Publication
 * by [DokkaGeneratePublicationTask].
 */
@CacheableTask
abstract class DokkaGenerateModuleTask
@DokkaInternalApi
@Inject
constructor(
    objects: ObjectFactory,
    workers: WorkerExecutor,
    archives: ArchiveOperations,
    private val fs: FileSystemOperations,
    /**
     * Configurations for Dokka Generator Plugins. Must be provided from
<<<<<<< HEAD
     * [org.jetbrains.dokka.gradle.engine.DokkaPublication.pluginsConfiguration].
=======
     * [org.jetbrains.dokka.gradle.formats.DokkaPublication.pluginsConfiguration].
>>>>>>> 5e85c865
     */
    pluginsConfiguration: DokkaPluginParametersContainer,
) : DokkaGenerateTask(
    objects = objects,
    workers = workers,
    pluginsConfiguration = pluginsConfiguration,
    archives = archives,
) {

    @get:Input
    abstract val modulePath: Property<String>

    @TaskAction
    internal fun generateModule() {
        val outputDirectory = outputDirectory.get().asFile
        val moduleDescriptorJson = outputDirectory.resolve("module-descriptor.json")

        // clean output dir, so previous generations don't dirty this generation
        fs.delete { delete(outputDirectory) }
        outputDirectory.mkdirs()

        // generate descriptor, will be read by other subprojects
        val moduleDescriptor = generateModuleConfiguration(moduleDescriptorJson)
        val includesOutputDir = outputDirectory.resolve(moduleDescriptor.moduleIncludesDirName)
        val moduleOutputDir = outputDirectory.resolve(moduleDescriptor.moduleOutputDirName)

        // run Dokka Generator
        generateDocumentation(GeneratorMode.Module, moduleOutputDir)

        // gather includes, to be consumed by other subprojects
        fs.sync {
            into(includesOutputDir)
            from(generator.includes)
            from(generator.dokkaSourceSets.map { it.includes })
        }
    }

    private fun generateModuleConfiguration(
        moduleDescriptorJson: File,
    ): DokkaModuleDescriptionKxs {
        val moduleName = generator.moduleName.get()
        val modulePath = modulePath.get()

        val moduleDesc = DokkaModuleDescriptionKxs(
            name = moduleName,
            modulePath = modulePath,
        )

        val encodedModuleDesc =
            DokkaBasePlugin.jsonMapper.encodeToString(
                DokkaModuleDescriptionKxs.serializer(),
                moduleDesc
            )

        logger.info("encodedModuleDesc: $encodedModuleDesc".lines().joinToString(" "))

        moduleDescriptorJson.apply {
            parentFile.mkdirs()
            writeText(encodedModuleDesc)
        }

        return moduleDesc
    }
}<|MERGE_RESOLUTION|>--- conflicted
+++ resolved
@@ -36,11 +36,7 @@
     private val fs: FileSystemOperations,
     /**
      * Configurations for Dokka Generator Plugins. Must be provided from
-<<<<<<< HEAD
-     * [org.jetbrains.dokka.gradle.engine.DokkaPublication.pluginsConfiguration].
-=======
      * [org.jetbrains.dokka.gradle.formats.DokkaPublication.pluginsConfiguration].
->>>>>>> 5e85c865
      */
     pluginsConfiguration: DokkaPluginParametersContainer,
 ) : DokkaGenerateTask(
