--- conflicted
+++ resolved
@@ -44,11 +44,7 @@
 
     /**
      * Configurations for Dokka Generator Plugins. Must be provided from
-<<<<<<< HEAD
-     * [org.jetbrains.dokka.gradle.engine.DokkaPublication.pluginsConfiguration].
-=======
      * [org.jetbrains.dokka.gradle.formats.DokkaPublication.pluginsConfiguration].
->>>>>>> 5e85c865
      */
     pluginsConfiguration: DokkaPluginParametersContainer,
 ) : DokkaBaseTask() {
@@ -73,11 +69,7 @@
     @get:LocalState
     abstract val cacheDirectory: DirectoryProperty
 
-<<<<<<< HEAD
-    /** @see org.jetbrains.dokka.gradle.engine.DokkaPublication.enabled */
-=======
     /** @see org.jetbrains.dokka.gradle.formats.DokkaPublication.enabled */
->>>>>>> 5e85c865
     @get:Input
     abstract val publicationEnabled: Property<Boolean>
 
