--- conflicted
+++ resolved
@@ -375,72 +375,6 @@
 @ProjectDirectoryDsl
 interface ProjectDirectoryScope {
     val projectDir: Path
-<<<<<<< HEAD
-=======
-
-    @Language("kts")
-    fun settingsRepositories(): String {
-        val reposSpecs = if (dokkaVersionOverride != null) {
-            println("Dokka version overridden with $dokkaVersionOverride")
-            // if `DOKKA_VERSION_OVERRIDE` environment variable is provided,
-            //  we allow running tests on a custom Dokka version from specific repositories
-            """
-            maven("https://maven.pkg.jetbrains.space/kotlin/p/dokka/test"),
-            maven("https://maven.pkg.jetbrains.space/kotlin/p/dokka/dev"),
-            mavenCentral(),
-            mavenLocal()
-            """.trimIndent()
-        } else {
-            // otherwise - use locally published versions via `devMavenPublish`
-            GradleProjectTest.devMavenRepositories.withIndex().joinToString(",\n") { (i, repoPath) ->
-                // Exclusive repository containing local Dokka artifacts.
-                // Must be compatible with both Groovy and Kotlin DSL.
-                /* language=kts */
-                """
-                |maven {
-                |    setUrl("${repoPath.invariantSeparatorsPathString}")
-                |    name = "DokkaDevMavenRepo${i}"
-                |}
-                """.trimMargin()
-            }
-        }
-
-
-        // must be compatible with both Kotlin DSL and Groovy DSL
-
-        @Language("kts")
-        val dokkaTestRepo = """
-        |exclusiveContent {
-        |  forRepositories(
-        |${reposSpecs.prependIndent("   ")}
-        |  )
-        |  filter {
-        |    includeGroup("org.jetbrains.dokka")
-        |    includeGroup("org.jetbrains.dokka-javadoc")
-        |  }
-        |}
-    """.trimMargin()
-
-        return """
-        |pluginManagement {
-        |  repositories {
-        |${dokkaTestRepo.prependIndent("    ")}
-        |    mavenCentral()
-        |    gradlePluginPortal()
-        |  }
-        |}
-        |
-        |@Suppress("UnstableApiUsage")
-        |dependencyResolutionManagement {
-        |  repositories {
-        |${dokkaTestRepo.prependIndent("    ")}
-        |    mavenCentral()
-        |  }
-        |}
-        |
-      """.trimMargin()
-    }
->>>>>>> 5e85c865
 }
 
 private data class ProjectDirectoryScopeImpl(
