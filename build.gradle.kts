--- conflicted
+++ resolved
@@ -109,10 +109,15 @@
 
 idea {
     module {
-<<<<<<< HEAD
+        // Mark directories as excluded so that they don't appear in IntelliJ's global search.
         excludeDirs.addAll(
             files(
+                ".idea",
+                ".husky",
+                ".kotlin",
                 "dokka-runners/dokka-gradle-plugin/.kotlin",
+                "dokka-runners/runner-cli/.kotlin",
+                "dokka-runners/runner-maven-plugin/.kotlin",
                 "dokka-runners/dokka-gradle-plugin/src/testFunctional/resources/KotlinDslAccessorsTest/",
 
                 "dokka-integration-tests/gradle-examples/src/testBasicGradle/expectedData",
@@ -125,18 +130,6 @@
                 "dokka-integration-tests/gradle-examples/src/testLibraryPublishing/expectedData",
                 "dokka-integration-tests/gradle-examples/src/testMultimodule/expectedData",
                 "dokka-integration-tests/gradle-examples/src/testVersioningMultimodule/expectedData",
-=======
-        // Mark directories as excluded so that they don't appear in IntelliJ's global search.
-        excludeDirs.addAll(
-            files(
-                ".idea",
-                ".husky",
-                ".kotlin",
-                "dokka-runners/dokka-gradle-plugin/.kotlin",
-                "dokka-runners/runner-cli/.kotlin",
-                "dokka-runners/runner-maven-plugin/.kotlin",
-                "dokka-runners/dokka-gradle-plugin/src/testFunctional/resources/KotlinDslAccessorsTest/",
->>>>>>> 94e0686c
             )
         )
     }
