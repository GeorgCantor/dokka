package org.jetbrains.dokka.tests

import com.google.inject.Guice
import com.intellij.openapi.application.PathManager
import com.intellij.openapi.util.Disposer
import com.intellij.openapi.util.io.FileUtil
import com.intellij.rt.execution.junit.FileComparisonFailure
import org.jetbrains.dokka.*
import org.jetbrains.dokka.Utilities.DokkaAnalysisModule
import org.jetbrains.kotlin.cli.common.messages.CompilerMessageLocation
import org.jetbrains.kotlin.cli.common.messages.CompilerMessageSeverity
import org.jetbrains.kotlin.cli.common.messages.MessageCollector
import org.jetbrains.kotlin.cli.jvm.config.JavaSourceRoot
import org.jetbrains.kotlin.config.ContentRoot
import org.jetbrains.kotlin.config.KotlinSourceRoot
import org.jetbrains.kotlin.descriptors.DeclarationDescriptor
import org.jetbrains.kotlin.utils.PathUtil
import org.junit.Assert
import org.junit.Assert.fail
import java.io.File
data class ModelConfig(
    val roots: Array<ContentRoot> = arrayOf(),
    val withJdk: Boolean = false,
    val withKotlinRuntime: Boolean = false,
    val format: String = "html",
    val includeNonPublic: Boolean = true,
    val perPackageOptions: List<DokkaConfiguration.PackageOptions> = emptyList(),
    val analysisPlatform: Platform = Platform.DEFAULT,
    val defaultPlatforms: List<String> = emptyList()
)

<<<<<<< HEAD
fun verifyModel(modelConfig: ModelConfig,
=======
fun verifyModel(vararg roots: ContentRoot,
                withJdk: Boolean = false,
                withKotlinRuntime: Boolean = false,
                format: String = "html",
                includeNonPublic: Boolean = true,
                perPackageOptions: List<DokkaConfiguration.PackageOptions> = emptyList(),
                noStdlibLink: Boolean = true,
                collectInheritedExtensionsFromLibraries: Boolean = false,
>>>>>>> f30807f4
                verifier: (DocumentationModule) -> Unit) {
    val documentation = DocumentationModule("test")

    val options = DocumentationOptions(
<<<<<<< HEAD
            "",
            modelConfig.format,
            includeNonPublic = modelConfig.includeNonPublic,
            skipEmptyPackages = false,
            includeRootPackage = true,
            sourceLinks = listOf(),
            perPackageOptions = modelConfig.perPackageOptions,
            generateIndexPages = false,
            noStdlibLink = true,
            cacheRoot = "default",
            languageVersion = null,
            apiVersion = null
=======
        "",
        format,
        includeNonPublic = includeNonPublic,
        skipEmptyPackages = false,
        includeRootPackage = true,
        sourceLinks = listOf(),
        perPackageOptions = perPackageOptions,
        generateIndexPages = false,
        noStdlibLink = noStdlibLink,
        noJdkLink = false,
        cacheRoot = "default",
        languageVersion = null,
        apiVersion = null,
        collectInheritedExtensionsFromLibraries = collectInheritedExtensionsFromLibraries
>>>>>>> f30807f4
    )

    appendDocumentation(documentation, options, modelConfig)
    documentation.prepareForGeneration(options)

    verifier(documentation)
}

fun appendDocumentation(documentation: DocumentationModule,
                        options: DocumentationOptions,
                        modelConfig: ModelConfig
) {
    val messageCollector = object : MessageCollector {
        override fun clear() {

        }

        override fun report(severity: CompilerMessageSeverity, message: String, location: CompilerMessageLocation?) {
            when (severity) {
                CompilerMessageSeverity.STRONG_WARNING,
                CompilerMessageSeverity.WARNING,
                CompilerMessageSeverity.LOGGING,
                CompilerMessageSeverity.OUTPUT,
                CompilerMessageSeverity.INFO,
                CompilerMessageSeverity.ERROR -> {
                    println("$severity: $message at $location")
                }
                CompilerMessageSeverity.EXCEPTION -> {
                    fail("$severity: $message at $location")
                }
            }
        }

        override fun hasErrors() = false
    }

    val environment = AnalysisEnvironment(messageCollector, modelConfig.analysisPlatform)
    environment.apply {
        if (modelConfig.withJdk || modelConfig.withKotlinRuntime) {
            addClasspath(PathUtil.getJdkClassesRootsFromCurrentJre())
        }
        if (modelConfig.withKotlinRuntime) {
            if (analysisPlatform == Platform.jvm) {
                val kotlinStrictfpRoot = PathManager.getResourceRoot(Strictfp::class.java, "/kotlin/jvm/Strictfp.class")
                addClasspath(File(kotlinStrictfpRoot))
            }
            // TODO: Fix concrete path to correct gradle path providing
            if (analysisPlatform == Platform.js) {
                addClasspath(File("/home/jetbrains/.local/share/JetBrains/Toolbox/apps/IDEA-U/ch-0/181.5281.24/plugins/Kotlin/kotlinc/lib/kotlin-jslib.jar"))
                addClasspath(File("/home/jetbrains/.local/share/JetBrains/Toolbox/apps/IDEA-U/ch-0/181.5281.24/plugins/Kotlin/kotlinc/lib/kotlin-stdlib-js.jar"))
                addClasspath(File("/home/jetbrains/.local/share/JetBrains/Toolbox/apps/IDEA-U/ch-0/181.5281.24/plugins/Kotlin/kotlinc/lib/kotlin-stdlib-js-sources.jar"))
                }
            if (analysisPlatform == Platform.common) {
                addClasspath(File("/home/jetbrains/.gradle/caches/modules-2/files-2.1/org.jetbrains.kotlin/kotlin-stdlib-common/1.2.51/e4a9d4b13ab19ed1e6531fce6df98e8cfa7f7301/kotlin-stdlib-common-1.2.51.jar"))
            }
        }
        addRoots(modelConfig.roots.toList())

        loadLanguageVersionSettings(options.languageVersion, options.apiVersion)
    }
    val defaultPlatformsProvider = object : DefaultPlatformsProvider {
        override fun getDefaultPlatforms(descriptor: DeclarationDescriptor) = modelConfig.defaultPlatforms
    }
    val injector = Guice.createInjector(
            DokkaAnalysisModule(environment, options, defaultPlatformsProvider, documentation.nodeRefGraph, DokkaConsoleLogger))
    buildDocumentationModule(injector, documentation)
    Disposer.dispose(environment)
}

fun checkSourceExistsAndVerifyModel(source: String,
                        modelConfig: ModelConfig = ModelConfig(),
                        verifier: (DocumentationModule) -> Unit) {
    if (!File(source).exists()) {
        throw IllegalArgumentException("Can't find test data file $source")
    }
    verifyModel(
        ModelConfig(
            roots = arrayOf(contentRootFromPath(source)),
            withJdk = modelConfig.withJdk,
            withKotlinRuntime = modelConfig.withKotlinRuntime,
            format = modelConfig.format,
            includeNonPublic = modelConfig.includeNonPublic,
            analysisPlatform = modelConfig.analysisPlatform
        ),

        verifier = verifier
    )
}

fun verifyPackageMember(source: String,
                        modelConfig: ModelConfig = ModelConfig(),
                        verifier: (DocumentationNode) -> Unit) {
    checkSourceExistsAndVerifyModel(
        source,
        modelConfig = ModelConfig(
            withJdk = modelConfig.withJdk,
            withKotlinRuntime = modelConfig.withKotlinRuntime,
            analysisPlatform = modelConfig.analysisPlatform
        )
    ) { model ->
        val pkg = model.members.single()
        verifier(pkg.members.single())
    }
}

fun verifyJavaModel(source: String,
                    modelConfig: ModelConfig = ModelConfig(),
                    verifier: (DocumentationModule) -> Unit) {
    val tempDir = FileUtil.createTempDirectory("dokka", "")
    try {
        val sourceFile = File(source)
        FileUtil.copy(sourceFile, File(tempDir, sourceFile.name))
        verifyModel(
            ModelConfig(
                roots = arrayOf(JavaSourceRoot(tempDir, null)),
                withJdk = true,
                withKotlinRuntime = modelConfig.withKotlinRuntime,
                analysisPlatform = modelConfig.analysisPlatform
            ),
            verifier = verifier
        )
    }
    finally {
        FileUtil.delete(tempDir)
    }
}

fun verifyJavaPackageMember(source: String,
                            modelConfig: ModelConfig = ModelConfig(),
                            verifier: (DocumentationNode) -> Unit) {
    verifyJavaModel(source, modelConfig) { model ->
        val pkg = model.members.single()
        verifier(pkg.members.single())
    }
}

fun verifyOutput(modelConfig: ModelConfig = ModelConfig(),
                 outputExtension: String,
<<<<<<< HEAD
                 outputGenerator: (DocumentationModule, StringBuilder) -> Unit) {
    verifyModel(modelConfig) {
        verifyModelOutput(it, outputExtension, modelConfig.roots.first().path, outputGenerator)
=======
                 withJdk: Boolean = false,
                 withKotlinRuntime: Boolean = false,
                 format: String = "html",
                 includeNonPublic: Boolean = true,
                 noStdlibLink: Boolean = true,
                 collectInheritedExtensionsFromLibraries: Boolean = false,
                 outputGenerator: (DocumentationModule, StringBuilder) -> Unit) {
    verifyModel(
        *roots,
        withJdk = withJdk,
        withKotlinRuntime = withKotlinRuntime,
        format = format,
        includeNonPublic = includeNonPublic,
        noStdlibLink = noStdlibLink,
        collectInheritedExtensionsFromLibraries = collectInheritedExtensionsFromLibraries
    ) {
        verifyModelOutput(it, outputExtension, roots.first().path, outputGenerator)
>>>>>>> f30807f4
    }
}

fun verifyOutput(path: String,
                 outputExtension: String,
                 modelConfig: ModelConfig = ModelConfig(),
                 outputGenerator: (DocumentationModule, StringBuilder) -> Unit) {
    verifyOutput(
        ModelConfig(
            roots = arrayOf(contentRootFromPath(path)) + modelConfig.roots,
            withJdk = modelConfig.withJdk,
            withKotlinRuntime = modelConfig.withKotlinRuntime,
            format = modelConfig.format,
            includeNonPublic = modelConfig.includeNonPublic,
            analysisPlatform = modelConfig.analysisPlatform
        ),
        outputExtension,
        outputGenerator
    )
}

fun verifyModelOutput(it: DocumentationModule,
                      outputExtension: String,
                      sourcePath: String,
                      outputGenerator: (DocumentationModule, StringBuilder) -> Unit) {
    val output = StringBuilder()
    outputGenerator(it, output)
    val ext = outputExtension.removePrefix(".")
    val expectedFile = File(sourcePath.replaceAfterLast(".", ext, sourcePath + "." + ext))
    assertEqualsIgnoringSeparators(expectedFile, output.toString())
}

<<<<<<< HEAD
=======
fun verifyOutput(
    path: String,
    outputExtension: String,
    withJdk: Boolean = false,
    withKotlinRuntime: Boolean = false,
    format: String = "html",
    includeNonPublic: Boolean = true,
    noStdlibLink: Boolean = true,
    collectInheritedExtensionsFromLibraries: Boolean = false,
    outputGenerator: (DocumentationModule, StringBuilder) -> Unit
) {
    verifyOutput(
        arrayOf(contentRootFromPath(path)),
        outputExtension,
        withJdk,
        withKotlinRuntime,
        format,
        includeNonPublic,
        noStdlibLink,
        collectInheritedExtensionsFromLibraries,
        outputGenerator
    )
}

>>>>>>> f30807f4
fun verifyJavaOutput(path: String,
                     outputExtension: String,
                     modelConfig: ModelConfig = ModelConfig(),
                     outputGenerator: (DocumentationModule, StringBuilder) -> Unit) {
    verifyJavaModel(path, modelConfig) { model ->
        verifyModelOutput(model, outputExtension, path, outputGenerator)
    }
}

fun assertEqualsIgnoringSeparators(expectedFile: File, output: String) {
    if (!expectedFile.exists()) expectedFile.createNewFile()
    val expectedText = expectedFile.readText().replace("\r\n", "\n")
    val actualText = output.replace("\r\n", "\n")

    if(expectedText != actualText)
        throw FileComparisonFailure("", expectedText, actualText, expectedFile.canonicalPath)
}

fun assertEqualsIgnoringSeparators(expectedOutput: String, output: String) {
    Assert.assertEquals(expectedOutput.replace("\r\n", "\n"), output.replace("\r\n", "\n"))
}

fun StringBuilder.appendChildren(node: ContentBlock): StringBuilder {
    for (child in node.children) {
        val childText = child.toTestString()
        append(childText)
    }
    return this
}

fun StringBuilder.appendNode(node: ContentNode): StringBuilder {
    when (node) {
        is ContentText -> {
            append(node.text)
        }
        is ContentEmphasis -> append("*").appendChildren(node).append("*")
        is ContentBlockCode -> {
            if (node.language.isNotBlank())
                appendln("[code lang=${node.language}]")
            else
                appendln("[code]")
            appendChildren(node)
            appendln()
            appendln("[/code]")
        }
        is ContentNodeLink -> {
            append("[")
            appendChildren(node)
            append(" -> ")
            append(node.node.toString())
            append("]")
        }
        is ContentBlock -> {
            appendChildren(node)
        }
        is NodeRenderContent -> {
            append("render(")
            append(node.node)
            append(",")
            append(node.mode)
            append(")")
        }
        is ContentSymbol -> { append(node.text) }
        is ContentEmpty -> { /* nothing */ }
        else -> throw IllegalStateException("Don't know how to format node $node")
    }
    return this
}

fun ContentNode.toTestString(): String {
    val node = this
    return StringBuilder().apply {
        appendNode(node)
    }.toString()
}

val ContentRoot.path: String
    get() = when(this) {
        is KotlinSourceRoot -> path
        is JavaSourceRoot -> file.path
        else -> throw UnsupportedOperationException()
    }<|MERGE_RESOLUTION|>--- conflicted
+++ resolved
@@ -26,26 +26,16 @@
     val includeNonPublic: Boolean = true,
     val perPackageOptions: List<DokkaConfiguration.PackageOptions> = emptyList(),
     val analysisPlatform: Platform = Platform.DEFAULT,
-    val defaultPlatforms: List<String> = emptyList()
+    val defaultPlatforms: List<String> = emptyList(),
+    val noStdlibLink: Boolean = true,
+    val collectInheritedExtensionsFromLibraries: Boolean = false
 )
 
-<<<<<<< HEAD
 fun verifyModel(modelConfig: ModelConfig,
-=======
-fun verifyModel(vararg roots: ContentRoot,
-                withJdk: Boolean = false,
-                withKotlinRuntime: Boolean = false,
-                format: String = "html",
-                includeNonPublic: Boolean = true,
-                perPackageOptions: List<DokkaConfiguration.PackageOptions> = emptyList(),
-                noStdlibLink: Boolean = true,
-                collectInheritedExtensionsFromLibraries: Boolean = false,
->>>>>>> f30807f4
                 verifier: (DocumentationModule) -> Unit) {
     val documentation = DocumentationModule("test")
 
     val options = DocumentationOptions(
-<<<<<<< HEAD
             "",
             modelConfig.format,
             includeNonPublic = modelConfig.includeNonPublic,
@@ -54,26 +44,12 @@
             sourceLinks = listOf(),
             perPackageOptions = modelConfig.perPackageOptions,
             generateIndexPages = false,
-            noStdlibLink = true,
+            noStdlibLink = modelConfig.noStdlibLink,
+            noJdkLink = false,
             cacheRoot = "default",
             languageVersion = null,
-            apiVersion = null
-=======
-        "",
-        format,
-        includeNonPublic = includeNonPublic,
-        skipEmptyPackages = false,
-        includeRootPackage = true,
-        sourceLinks = listOf(),
-        perPackageOptions = perPackageOptions,
-        generateIndexPages = false,
-        noStdlibLink = noStdlibLink,
-        noJdkLink = false,
-        cacheRoot = "default",
-        languageVersion = null,
-        apiVersion = null,
-        collectInheritedExtensionsFromLibraries = collectInheritedExtensionsFromLibraries
->>>>>>> f30807f4
+            apiVersion = null,
+            collectInheritedExtensionsFromLibraries = modelConfig.collectInheritedExtensionsFromLibraries
     )
 
     appendDocumentation(documentation, options, modelConfig)
@@ -212,29 +188,9 @@
 
 fun verifyOutput(modelConfig: ModelConfig = ModelConfig(),
                  outputExtension: String,
-<<<<<<< HEAD
                  outputGenerator: (DocumentationModule, StringBuilder) -> Unit) {
     verifyModel(modelConfig) {
         verifyModelOutput(it, outputExtension, modelConfig.roots.first().path, outputGenerator)
-=======
-                 withJdk: Boolean = false,
-                 withKotlinRuntime: Boolean = false,
-                 format: String = "html",
-                 includeNonPublic: Boolean = true,
-                 noStdlibLink: Boolean = true,
-                 collectInheritedExtensionsFromLibraries: Boolean = false,
-                 outputGenerator: (DocumentationModule, StringBuilder) -> Unit) {
-    verifyModel(
-        *roots,
-        withJdk = withJdk,
-        withKotlinRuntime = withKotlinRuntime,
-        format = format,
-        includeNonPublic = includeNonPublic,
-        noStdlibLink = noStdlibLink,
-        collectInheritedExtensionsFromLibraries = collectInheritedExtensionsFromLibraries
-    ) {
-        verifyModelOutput(it, outputExtension, roots.first().path, outputGenerator)
->>>>>>> f30807f4
     }
 }
 
@@ -249,8 +205,10 @@
             withKotlinRuntime = modelConfig.withKotlinRuntime,
             format = modelConfig.format,
             includeNonPublic = modelConfig.includeNonPublic,
-            analysisPlatform = modelConfig.analysisPlatform
-        ),
+            analysisPlatform = modelConfig.analysisPlatform,
+            noStdlibLink = modelConfig.noStdlibLink,
+            collectInheritedExtensionsFromLibraries = modelConfig.collectInheritedExtensionsFromLibraries
+            ),
         outputExtension,
         outputGenerator
     )
@@ -267,33 +225,6 @@
     assertEqualsIgnoringSeparators(expectedFile, output.toString())
 }
 
-<<<<<<< HEAD
-=======
-fun verifyOutput(
-    path: String,
-    outputExtension: String,
-    withJdk: Boolean = false,
-    withKotlinRuntime: Boolean = false,
-    format: String = "html",
-    includeNonPublic: Boolean = true,
-    noStdlibLink: Boolean = true,
-    collectInheritedExtensionsFromLibraries: Boolean = false,
-    outputGenerator: (DocumentationModule, StringBuilder) -> Unit
-) {
-    verifyOutput(
-        arrayOf(contentRootFromPath(path)),
-        outputExtension,
-        withJdk,
-        withKotlinRuntime,
-        format,
-        includeNonPublic,
-        noStdlibLink,
-        collectInheritedExtensionsFromLibraries,
-        outputGenerator
-    )
-}
-
->>>>>>> f30807f4
 fun verifyJavaOutput(path: String,
                      outputExtension: String,
                      modelConfig: ModelConfig = ModelConfig(),
