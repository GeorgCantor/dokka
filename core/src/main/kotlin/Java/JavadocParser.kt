package org.jetbrains.dokka

import com.intellij.psi.*
import com.intellij.psi.impl.source.javadoc.CorePsiDocTagValueImpl
import com.intellij.psi.impl.source.tree.JavaDocElementType
import com.intellij.psi.javadoc.*
import com.intellij.psi.util.PsiTreeUtil
import com.intellij.util.IncorrectOperationException
import com.intellij.util.containers.isNullOrEmpty
<<<<<<< HEAD
import org.jetbrains.dokka.javadoc.asText
import org.jetbrains.kotlin.utils.join
=======
>>>>>>> f30807f4
import org.jetbrains.kotlin.utils.keysToMap
import org.jsoup.Jsoup
import org.jsoup.nodes.Element
import org.jsoup.nodes.Node
import org.jsoup.nodes.TextNode
import java.net.URI
<<<<<<< HEAD
import java.util.regex.Pattern
=======
>>>>>>> f30807f4

private val NAME_TEXT = Pattern.compile("(\\S+)(.*)", Pattern.DOTALL)
private val TEXT = Pattern.compile("(\\S+)\\s*(.*)", Pattern.DOTALL)

data class JavadocParseResult(
    val content: Content,
    val deprecatedContent: Content?,
    val attributeRefs: List<String>,
    val apiLevel: DocumentationNode? = null,
    val artifactId: DocumentationNode? = null,
    val attribute: DocumentationNode? = null
) {
    companion object {
        val Empty = JavadocParseResult(Content.Empty,
            null,
            emptyList(),
            null,
            null
        )
    }
}

interface JavaDocumentationParser {
    fun parseDocumentation(element: PsiNamedElement): JavadocParseResult
}

class JavadocParser(
    private val refGraph: NodeReferenceGraph,
    private val logger: DokkaLogger,
    private val signatureProvider: ElementSignatureProvider,
    private val externalDocumentationLinkResolver: ExternalDocumentationLinkResolver
) : JavaDocumentationParser {

<<<<<<< HEAD
    private fun ContentSection.appendTypeElement(
        signature: String,
        selector: (DocumentationNode) -> DocumentationNode?
    ) {
=======
    private fun ContentSection.appendTypeElement(signature: String, selector: (DocumentationNode) -> DocumentationNode?) {
>>>>>>> f30807f4
        append(LazyContentBlock {
            val node = refGraph.lookupOrWarn(signature, logger)?.let(selector)
            if (node != null) {
                it.append(NodeRenderContent(node, LanguageService.RenderMode.SUMMARY))
                it.symbol(":")
                it.text(" ")
            }
        })
    }

    override fun parseDocumentation(element: PsiNamedElement): JavadocParseResult {
        val docComment = (element as? PsiDocCommentOwner)?.docComment
        if (docComment == null) return JavadocParseResult.Empty
        val result = MutableContent()
        var deprecatedContent: Content? = null
        val firstParagraph = ContentParagraph()
<<<<<<< HEAD
        firstParagraph.convertJavadocElements(
            docComment.descriptionElements.dropWhile { it.text.trim().isEmpty() },
            element
        )
=======
        firstParagraph.convertJavadocElements(docComment.descriptionElements.dropWhile { it.text.trim().isEmpty() }, element)
>>>>>>> f30807f4
        val paragraphs = firstParagraph.children.dropWhile { it !is ContentParagraph }
        firstParagraph.children.removeAll(paragraphs)
        if (!firstParagraph.isEmpty()) {
            result.append(firstParagraph)
        }
        paragraphs.forEach {
            result.append(it)
        }

        if (element is PsiMethod) {
            val tagsByName = element.searchInheritedTags()
            for ((tagName, tags) in tagsByName) {
                for ((tag, context) in tags) {
                    val section = result.addSection(javadocSectionDisplayName(tagName), tag.getSubjectName())
                    val signature = signatureProvider.signature(element)
                    when (tagName) {
                        "param" -> {
                            section.appendTypeElement(signature) {
                                it.details.find { it.kind == NodeKind.Parameter }?.detailOrNull(NodeKind.Type)
                            }
                        }
                        "return" -> {
                            section.appendTypeElement(signature) { it.detailOrNull(NodeKind.Type) }
                        }
                    }
                    section.convertJavadocElements(tag.contentElements(), context)
                }
            }
        }

<<<<<<< HEAD
        val attrRefSignatures = mutableListOf<String>()
        var since: DocumentationNode? = null
        var artifactId: DocumentationNode? = null
        var attrName: String? = null
        var attrDesc: Content? = null
        var attr: DocumentationNode? = null
=======
>>>>>>> f30807f4
        docComment.tags.forEach { tag ->
            when (tag.name.toLowerCase()) {
                "see" -> result.convertSeeTag(tag)
                "deprecated" -> {
                    deprecatedContent = Content().apply {
                        convertJavadocElements(tag.contentElements(), element)
                    }
<<<<<<< HEAD
                }
                "attr" -> {
                    when (tag.valueElement?.text) {
                        "ref" ->
                            tag.getAttrRef(element)?.let {
                                attrRefSignatures.add(it)
                            }
                        "name" -> attrName = tag.getAttrName()
                        "description" -> attrDesc = tag.getAttrDesc(element)
                    }
                }
                "since" -> {
                    since = DocumentationNode(tag.minApiLevel() ?: "", Content.Empty, NodeKind.ApiLevel)
                }
                "artifactid" -> {
                    artifactId = DocumentationNode(tag.artifactId() ?: "", Content.Empty, NodeKind.ArtifactId)
                }
                in tagsToInherit -> {
=======
>>>>>>> f30807f4
                }
                in tagsToInherit -> {}
                else -> {
                    val subjectName = tag.getSubjectName()
                    val section = result.addSection(javadocSectionDisplayName(tag.name), subjectName)
                    section.convertJavadocElements(tag.contentElements(), element)
                }
            }
        }
        attrName?.let { name ->
            attr = DocumentationNode(name, attrDesc ?: Content.Empty, NodeKind.AttributeRef)
        }
        return JavadocParseResult(result, deprecatedContent, attrRefSignatures, since, artifactId, attr)
    }

    private val tagsToInherit = setOf("param", "return", "throws")

    private data class TagWithContext(val tag: PsiDocTag, val context: PsiNamedElement)

    private fun PsiMethod.searchInheritedTags(): Map<String, Collection<TagWithContext>> {

<<<<<<< HEAD
        val output = tagsToInherit.keysToMap { mutableMapOf<String?, TagWithContext>() }

        fun recursiveSearch(methods: Array<PsiMethod>) {
            for (method in methods) {
                recursiveSearch(method.findSuperMethods())
            }
            for (method in methods) {
                for (tag in method.docComment?.tags.orEmpty()) {
                    if (tag.name in tagsToInherit) {
                        output[tag.name]!![tag.getSubjectName()] = TagWithContext(tag, method)
                    }
=======
                    section.convertJavadocElements(tag.contentElements(), element)
>>>>>>> f30807f4
                }
            }
        }

        recursiveSearch(arrayOf(this))
        return output.mapValues { it.value.values }
    }

    fun PsiDocTag.artifactId(): String? {
        var artifactName: String? = null
        if (dataElements.isNotEmpty()) {
            artifactName = join(dataElements.map { it.text }, "")
        }
        return artifactName
    }

    fun PsiDocTag.minApiLevel(): String? {
        if (dataElements.isNotEmpty()) {
            val data = dataElements
            if (data[0] is CorePsiDocTagValueImpl) {
                val docTagValue = data[0]
                if (docTagValue.firstChild != null) {
                    val apiLevel = docTagValue.firstChild
                    return apiLevel.text
                }
            }
        }
        return null
    }

    private fun PsiDocTag.getAttrRef(element: PsiNamedElement): String? {
        if (dataElements.size > 1) {
            val elementText = dataElements[1].text
            try {
                val linkComment = JavaPsiFacade.getInstance(project).elementFactory
                    .createDocCommentFromText("/** {@link $elementText} */", element)
                val linkElement = PsiTreeUtil.getChildOfType(linkComment, PsiInlineDocTag::class.java)?.linkElement()
                val signature = resolveInternalLink(linkElement)
                val attrSignature = "AttrMain:$signature"
                return attrSignature
            } catch (e: IncorrectOperationException) {
                return null
            }
        } else return null
    }

    private fun PsiDocTag.getAttrName(): String? {
        if (dataElements.size > 1) {
            val nameMatcher = NAME_TEXT.matcher(dataElements[1].text)
            if (nameMatcher.matches()) {
                return nameMatcher.group(1)
            } else {
                return null
            }
        } else return null
    }

    private fun PsiDocTag.getAttrDesc(element: PsiNamedElement): Content? {
        return Content().apply {
            convertJavadocElementsToAttrDesc(contentElements(), element)
        }
    }

    private val tagsToInherit = setOf("param", "return", "throws")

    private data class TagWithContext(val tag: PsiDocTag, val context: PsiNamedElement)

    private fun PsiMethod.searchInheritedTags(): Map<String, Collection<TagWithContext>> {

        val output = tagsToInherit.keysToMap { mutableMapOf<String?, TagWithContext>() }

        fun recursiveSearch(methods: Array<PsiMethod>) {
            for (method in methods) {
                recursiveSearch(method.findSuperMethods())
            }
            for (method in methods) {
                for (tag in method.docComment?.tags.orEmpty()) {
                    if (tag.name in tagsToInherit) {
                        output[tag.name]!![tag.getSubjectName()] = TagWithContext(tag, method)
                    }
                }
            }
        }

        recursiveSearch(arrayOf(this))
        return output.mapValues { it.value.values }
    }


    private fun PsiDocTag.contentElements(): Iterable<PsiElement> {
        val tagValueElements = children
            .dropWhile { it.node?.elementType == JavaDocTokenType.DOC_TAG_NAME }
            .dropWhile { it is PsiWhiteSpace }
            .filterNot { it.node?.elementType == JavaDocTokenType.DOC_COMMENT_LEADING_ASTERISKS }
        return if (getSubjectName() != null) tagValueElements.dropWhile { it is PsiDocTagValue } else tagValueElements
    }

    private fun ContentBlock.convertJavadocElements(elements: Iterable<PsiElement>, element: PsiNamedElement) {
        val doc = Jsoup.parse(expandAllForElements(elements, element))
        doc.body().childNodes().forEach {
<<<<<<< HEAD
            convertHtmlNode(it)?.let {
                append(it)
            }
        }
    }

    private fun ContentBlock.convertJavadocElementsToAttrDesc(elements: Iterable<PsiElement>, element: PsiNamedElement) {
        val doc = Jsoup.parse(expandAllForElements(elements, element))
        doc.body().childNodes().forEach {
            convertHtmlNode(it)?.let {
                var content = it
                if (content is ContentText) {
                    var description = content.text
                    val matcher = TEXT.matcher(content.text)
                    if (matcher.matches()) {
                        val command = matcher.group(1)
                        if (command == "description") {
                            description = matcher.group(2)
                            content = ContentText(description)
                        }
                    }
                }
                append(content)
            }
=======
            convertHtmlNode(it)?.let { append(it) }
>>>>>>> f30807f4
        }
    }

    private fun expandAllForElements(elements: Iterable<PsiElement>, element: PsiNamedElement): String {
        val htmlBuilder = StringBuilder()
        elements.forEach {
            if (it is PsiInlineDocTag) {
                htmlBuilder.append(convertInlineDocTag(it, element))
            } else {
                htmlBuilder.append(it.text)
            }
        }
        return htmlBuilder.toString().trim()
    }

    private fun convertHtmlNode(node: Node): ContentNode? {
        if (node is TextNode) {
            return ContentText(node.text())
        } else if (node is Element) {
            val childBlock = createBlock(node)
            node.childNodes().forEach {
                val child = convertHtmlNode(it)
                if (child != null) {
                    childBlock.append(child)
                }
            }
            return (childBlock)
        }
        return null
    }

    private fun createBlock(element: Element): ContentBlock = when (element.tagName()) {
        "p" -> ContentParagraph()
        "b", "strong" -> ContentStrong()
        "i", "em" -> ContentEmphasis()
        "s", "del" -> ContentStrikethrough()
        "code" -> ContentCode()
        "pre" -> ContentBlockCode()
        "ul" -> ContentUnorderedList()
        "ol" -> ContentOrderedList()
        "li" -> ContentListItem()
        "a" -> createLink(element)
        "br" -> ContentBlock().apply { hardLineBreak() }
        else -> ContentBlock()
    }

    private fun createLink(element: Element): ContentBlock {
        return when {
            element.hasAttr("docref") -> {
                val docref = element.attr("docref")
                ContentNodeLazyLink(docref, { -> refGraph.lookupOrWarn(docref, logger) })
            }
            element.hasAttr("href") -> {
                val href = element.attr("href")

                val uri = try {
                    URI(href)
                } catch (_: Exception) {
                    null
                }

                if (uri?.isAbsolute == false) {
                    ContentLocalLink(href)
                } else {
                    ContentExternalLink(href)
                }
            }
            element.hasAttr("name") -> {
                ContentBookmark(element.attr("name"))
            }
            else -> ContentBlock()
        }
    }

    private fun MutableContent.convertSeeTag(tag: PsiDocTag) {
        val linkElement = tag.linkElement() ?: return
        val seeSection = findSectionByTag(ContentTags.SeeAlso) ?: addSection(ContentTags.SeeAlso, null)

        val valueElement = tag.referenceElement()
        val externalLink = resolveExternalLink(valueElement)
        val text = ContentText(linkElement.text)

        val linkSignature by lazy { resolveInternalLink(valueElement) }
        val node = when {
            externalLink != null -> {
                val linkNode = ContentExternalLink(externalLink)
                linkNode.append(text)
                linkNode
            }
            linkSignature != null -> {
                val linkNode =
<<<<<<< HEAD
                    ContentNodeLazyLink(
                        (tag.valueElement ?: linkElement).text,
                        { -> refGraph.lookupOrWarn(linkSignature, logger) }
                    )
=======
                        ContentNodeLazyLink(
                                (tag.valueElement ?: linkElement).text,
                                { -> refGraph.lookupOrWarn(linkSignature, logger) }
                        )
>>>>>>> f30807f4
                linkNode.append(text)
                linkNode
            }
            else -> text
        }
        seeSection.append(node)
    }

    private fun convertInlineDocTag(tag: PsiInlineDocTag, element: PsiNamedElement) = when (tag.name) {
        "link", "linkplain" -> {
            val valueElement = tag.referenceElement()
            val externalLink = resolveExternalLink(valueElement)
            val linkSignature by lazy { resolveInternalLink(valueElement) }
            if (externalLink != null || linkSignature != null) {
                val labelText = tag.dataElements.firstOrNull { it is PsiDocToken }?.text ?: valueElement!!.text
                val linkTarget = if (externalLink != null) "href=\"$externalLink\"" else "docref=\"$linkSignature\""
                val link = "<a $linkTarget>${labelText.htmlEscape()}</a>"
                if (tag.name == "link") "<code>$link</code>" else link
            } else if (valueElement != null) {
                valueElement.text
            } else {
                ""
            }
        }
        "code", "literal" -> {
            val text = StringBuilder()
            tag.dataElements.forEach { text.append(it.text) }
            val escaped = text.toString().trimStart().htmlEscape()
            if (tag.name == "code") "<code>$escaped</code>" else escaped
        }
        "inheritDoc" -> {
            val result = (element as? PsiMethod)?.let {
                // @{inheritDoc} is only allowed on functions
                val parent = tag.parent
                when (parent) {
                    is PsiDocComment -> element.findSuperDocCommentOrWarn()
                    is PsiDocTag -> element.findSuperDocTagOrWarn(parent)
                    else -> null
                }
            }
            result ?: tag.text
        }
<<<<<<< HEAD
        "docRoot" -> {
            // TODO: fix that
            "https://developer.android.com/"
        }
=======
>>>>>>> f30807f4
        else -> tag.text
    }

    private fun PsiDocTag.referenceElement(): PsiElement? =
<<<<<<< HEAD
        linkElement()?.let {
            if (it.node.elementType == JavaDocElementType.DOC_REFERENCE_HOLDER) {
                PsiTreeUtil.findChildOfType(it, PsiJavaCodeReferenceElement::class.java)
            } else {
                it
            }
        }
=======
            linkElement()?.let {
                if (it.node.elementType == JavaDocElementType.DOC_REFERENCE_HOLDER) {
                    PsiTreeUtil.findChildOfType(it, PsiJavaCodeReferenceElement::class.java)
                } else {
                    it
                }
            }
>>>>>>> f30807f4

    private fun PsiDocTag.linkElement(): PsiElement? =
        valueElement ?: dataElements.firstOrNull { it !is PsiWhiteSpace }

    private fun resolveExternalLink(valueElement: PsiElement?): String? {
        val target = valueElement?.reference?.resolve()
        if (target != null) {
            return externalDocumentationLinkResolver.buildExternalDocumentationLink(target)
        }
        return null
    }

    private fun resolveInternalLink(valueElement: PsiElement?): String? {
        val target = valueElement?.reference?.resolve()
        if (target != null) {
            return signatureProvider.signature(target)
        }
        return null
    }

    fun PsiDocTag.getSubjectName(): String? {
        if (name == "param" || name == "throws" || name == "exception") {
            return valueElement?.text
        }
        return null
    }

    private fun PsiMethod.findSuperDocCommentOrWarn(): String {
        val method = findFirstSuperMethodWithDocumentation(this)
        if (method != null) {
            val descriptionElements = method.docComment?.descriptionElements?.dropWhile {
                it.text.trim().isEmpty()
            } ?: return ""

            return expandAllForElements(descriptionElements, method)
        }
        logger.warn("No docs found on supertype with {@inheritDoc} method ${this.name} in ${this.containingFile.name}:${this.lineNumber()}")
        return ""
    }


    private fun PsiMethod.findSuperDocTagOrWarn(elementToExpand: PsiDocTag): String {
        val result = findFirstSuperMethodWithDocumentationforTag(elementToExpand, this)

        if (result != null) {
            val (method, tag) = result

            val contentElements = tag.contentElements().dropWhile { it.text.trim().isEmpty() }

            val expandedString = expandAllForElements(contentElements, method)

            return expandedString
        }
        logger.warn("No docs found on supertype for @${elementToExpand.name} ${elementToExpand.getSubjectName()} with {@inheritDoc} method ${this.name} in ${this.containingFile.name}:${this.lineNumber()}")
        return ""
    }

    private fun findFirstSuperMethodWithDocumentation(current: PsiMethod): PsiMethod? {
        val superMethods = current.findSuperMethods()
        for (method in superMethods) {
<<<<<<< HEAD
            val docs = method.docComment?.descriptionElements?.dropWhile { it.text.trim().isEmpty() }
=======
            val docs =  method.docComment?.descriptionElements?.dropWhile { it.text.trim().isEmpty() }
>>>>>>> f30807f4
            if (!docs.isNullOrEmpty()) {
                return method
            }
        }
        for (method in superMethods) {
            val result = findFirstSuperMethodWithDocumentation(method)
            if (result != null) {
                return result
            }
        }

        return null
    }

<<<<<<< HEAD
    private fun findFirstSuperMethodWithDocumentationforTag(
        elementToExpand: PsiDocTag,
        current: PsiMethod
    ): Pair<PsiMethod, PsiDocTag>? {
=======
    private fun findFirstSuperMethodWithDocumentationforTag(elementToExpand: PsiDocTag, current: PsiMethod): Pair<PsiMethod, PsiDocTag>? {
>>>>>>> f30807f4
        val superMethods = current.findSuperMethods()
        val mappedFilteredTags = superMethods.map {
            it to it.docComment?.tags?.filter { it.name == elementToExpand.name }
        }

        for ((method, tags) in mappedFilteredTags) {
            tags ?: continue
            for (tag in tags) {
                val (tagSubject, elementSubject) = when (tag.name) {
                    "throws" -> {
                        // match class names only for throws, ignore possibly fully qualified path
                        // TODO: Always match exactly here
                        tag.getSubjectName()?.split(".")?.last() to elementToExpand.getSubjectName()?.split(".")?.last()
                    }
                    else -> {
                        tag.getSubjectName() to elementToExpand.getSubjectName()
                    }
                }

                if (tagSubject == elementSubject) {
                    return method to tag
                }
            }
        }

        for (method in superMethods) {
            val result = findFirstSuperMethodWithDocumentationforTag(elementToExpand, method)
            if (result != null) {
                return result
            }
        }
        return null
    }

}<|MERGE_RESOLUTION|>--- conflicted
+++ resolved
@@ -7,21 +7,15 @@
 import com.intellij.psi.util.PsiTreeUtil
 import com.intellij.util.IncorrectOperationException
 import com.intellij.util.containers.isNullOrEmpty
-<<<<<<< HEAD
 import org.jetbrains.dokka.javadoc.asText
 import org.jetbrains.kotlin.utils.join
-=======
->>>>>>> f30807f4
 import org.jetbrains.kotlin.utils.keysToMap
 import org.jsoup.Jsoup
 import org.jsoup.nodes.Element
 import org.jsoup.nodes.Node
 import org.jsoup.nodes.TextNode
 import java.net.URI
-<<<<<<< HEAD
 import java.util.regex.Pattern
-=======
->>>>>>> f30807f4
 
 private val NAME_TEXT = Pattern.compile("(\\S+)(.*)", Pattern.DOTALL)
 private val TEXT = Pattern.compile("(\\S+)\\s*(.*)", Pattern.DOTALL)
@@ -55,14 +49,10 @@
     private val externalDocumentationLinkResolver: ExternalDocumentationLinkResolver
 ) : JavaDocumentationParser {
 
-<<<<<<< HEAD
     private fun ContentSection.appendTypeElement(
         signature: String,
         selector: (DocumentationNode) -> DocumentationNode?
     ) {
-=======
-    private fun ContentSection.appendTypeElement(signature: String, selector: (DocumentationNode) -> DocumentationNode?) {
->>>>>>> f30807f4
         append(LazyContentBlock {
             val node = refGraph.lookupOrWarn(signature, logger)?.let(selector)
             if (node != null) {
@@ -79,14 +69,10 @@
         val result = MutableContent()
         var deprecatedContent: Content? = null
         val firstParagraph = ContentParagraph()
-<<<<<<< HEAD
         firstParagraph.convertJavadocElements(
             docComment.descriptionElements.dropWhile { it.text.trim().isEmpty() },
             element
         )
-=======
-        firstParagraph.convertJavadocElements(docComment.descriptionElements.dropWhile { it.text.trim().isEmpty() }, element)
->>>>>>> f30807f4
         val paragraphs = firstParagraph.children.dropWhile { it !is ContentParagraph }
         firstParagraph.children.removeAll(paragraphs)
         if (!firstParagraph.isEmpty()) {
@@ -117,15 +103,12 @@
             }
         }
 
-<<<<<<< HEAD
         val attrRefSignatures = mutableListOf<String>()
         var since: DocumentationNode? = null
         var artifactId: DocumentationNode? = null
         var attrName: String? = null
         var attrDesc: Content? = null
         var attr: DocumentationNode? = null
-=======
->>>>>>> f30807f4
         docComment.tags.forEach { tag ->
             when (tag.name.toLowerCase()) {
                 "see" -> result.convertSeeTag(tag)
@@ -133,7 +116,6 @@
                     deprecatedContent = Content().apply {
                         convertJavadocElements(tag.contentElements(), element)
                     }
-<<<<<<< HEAD
                 }
                 "attr" -> {
                     when (tag.valueElement?.text) {
@@ -152,10 +134,7 @@
                     artifactId = DocumentationNode(tag.artifactId() ?: "", Content.Empty, NodeKind.ArtifactId)
                 }
                 in tagsToInherit -> {
-=======
->>>>>>> f30807f4
-                }
-                in tagsToInherit -> {}
+                }
                 else -> {
                     val subjectName = tag.getSubjectName()
                     val section = result.addSection(javadocSectionDisplayName(tag.name), subjectName)
@@ -172,31 +151,6 @@
     private val tagsToInherit = setOf("param", "return", "throws")
 
     private data class TagWithContext(val tag: PsiDocTag, val context: PsiNamedElement)
-
-    private fun PsiMethod.searchInheritedTags(): Map<String, Collection<TagWithContext>> {
-
-<<<<<<< HEAD
-        val output = tagsToInherit.keysToMap { mutableMapOf<String?, TagWithContext>() }
-
-        fun recursiveSearch(methods: Array<PsiMethod>) {
-            for (method in methods) {
-                recursiveSearch(method.findSuperMethods())
-            }
-            for (method in methods) {
-                for (tag in method.docComment?.tags.orEmpty()) {
-                    if (tag.name in tagsToInherit) {
-                        output[tag.name]!![tag.getSubjectName()] = TagWithContext(tag, method)
-                    }
-=======
-                    section.convertJavadocElements(tag.contentElements(), element)
->>>>>>> f30807f4
-                }
-            }
-        }
-
-        recursiveSearch(arrayOf(this))
-        return output.mapValues { it.value.values }
-    }
 
     fun PsiDocTag.artifactId(): String? {
         var artifactName: String? = null
@@ -290,10 +244,7 @@
     private fun ContentBlock.convertJavadocElements(elements: Iterable<PsiElement>, element: PsiNamedElement) {
         val doc = Jsoup.parse(expandAllForElements(elements, element))
         doc.body().childNodes().forEach {
-<<<<<<< HEAD
-            convertHtmlNode(it)?.let {
-                append(it)
-            }
+            convertHtmlNode(it)?.let { append(it) }
         }
     }
 
@@ -315,9 +266,6 @@
                 }
                 append(content)
             }
-=======
-            convertHtmlNode(it)?.let { append(it) }
->>>>>>> f30807f4
         }
     }
 
@@ -409,17 +357,10 @@
             }
             linkSignature != null -> {
                 val linkNode =
-<<<<<<< HEAD
                     ContentNodeLazyLink(
                         (tag.valueElement ?: linkElement).text,
                         { -> refGraph.lookupOrWarn(linkSignature, logger) }
                     )
-=======
-                        ContentNodeLazyLink(
-                                (tag.valueElement ?: linkElement).text,
-                                { -> refGraph.lookupOrWarn(linkSignature, logger) }
-                        )
->>>>>>> f30807f4
                 linkNode.append(text)
                 linkNode
             }
@@ -462,18 +403,14 @@
             }
             result ?: tag.text
         }
-<<<<<<< HEAD
         "docRoot" -> {
             // TODO: fix that
             "https://developer.android.com/"
         }
-=======
->>>>>>> f30807f4
         else -> tag.text
     }
 
     private fun PsiDocTag.referenceElement(): PsiElement? =
-<<<<<<< HEAD
         linkElement()?.let {
             if (it.node.elementType == JavaDocElementType.DOC_REFERENCE_HOLDER) {
                 PsiTreeUtil.findChildOfType(it, PsiJavaCodeReferenceElement::class.java)
@@ -481,15 +418,6 @@
                 it
             }
         }
-=======
-            linkElement()?.let {
-                if (it.node.elementType == JavaDocElementType.DOC_REFERENCE_HOLDER) {
-                    PsiTreeUtil.findChildOfType(it, PsiJavaCodeReferenceElement::class.java)
-                } else {
-                    it
-                }
-            }
->>>>>>> f30807f4
 
     private fun PsiDocTag.linkElement(): PsiElement? =
         valueElement ?: dataElements.firstOrNull { it !is PsiWhiteSpace }
@@ -550,11 +478,7 @@
     private fun findFirstSuperMethodWithDocumentation(current: PsiMethod): PsiMethod? {
         val superMethods = current.findSuperMethods()
         for (method in superMethods) {
-<<<<<<< HEAD
             val docs = method.docComment?.descriptionElements?.dropWhile { it.text.trim().isEmpty() }
-=======
-            val docs =  method.docComment?.descriptionElements?.dropWhile { it.text.trim().isEmpty() }
->>>>>>> f30807f4
             if (!docs.isNullOrEmpty()) {
                 return method
             }
@@ -569,14 +493,10 @@
         return null
     }
 
-<<<<<<< HEAD
     private fun findFirstSuperMethodWithDocumentationforTag(
         elementToExpand: PsiDocTag,
         current: PsiMethod
     ): Pair<PsiMethod, PsiDocTag>? {
-=======
-    private fun findFirstSuperMethodWithDocumentationforTag(elementToExpand: PsiDocTag, current: PsiMethod): Pair<PsiMethod, PsiDocTag>? {
->>>>>>> f30807f4
         val superMethods = current.findSuperMethods()
         val mappedFilteredTags = superMethods.map {
             it to it.docComment?.tags?.filter { it.name == elementToExpand.name }
